--- conflicted
+++ resolved
@@ -483,11 +483,7 @@
         DataTypes.ReserveData memory initialReserveData = pool.getReserveData(WBTC);
 
         // Confirm initial state
-<<<<<<< HEAD
-        assertEq(IERC20Metadata(WBTC).decimals(),                          8);
-=======
-        assertEq(ERC20(WBTC).decimals(),                          8);
->>>>>>> ecb56087
+        assertEq(IERC20Metadata(WBTC).decimals(),                 8);
         assertEq(currentATokenSupply(initialReserveData),         750);
         assertEq(initialReserveData.configuration.getSupplyCap(), 3_000);
 
@@ -528,11 +524,7 @@
         skip(6 hours);
 
         deal(WBTC, address(this), 40e8);
-<<<<<<< HEAD
         IERC20(WBTC).approve(address(pool), 40e8);
-=======
-        ERC20(WBTC).approve(address(pool), 40e8);
->>>>>>> ecb56087
         pool.supply(WBTC, 40e8, address(this), 0);
 
         // Confirm that after some time, smaller than cooldown, cap cannot be increased
@@ -564,11 +556,7 @@
         assertEq(initialReserveData.configuration.getSupplyCap() * 1e8 - currentExactSupply, 50e8 - dust);
 
         // Supply additional funds to the pool, bring the supply closer to the cap than the gap
-<<<<<<< HEAD
         IERC20(asset).approve(address(pool), 50e8 - dust);
-=======
-        ERC20(asset).approve(address(pool), 50e8 - dust);
->>>>>>> ecb56087
         pool.supply(WBTC, 50e8 - dust, address(this), 0);
 
         // Confirm previous cap before the update
@@ -581,11 +569,7 @@
         assertEq(pool.getReserveData(WBTC).configuration.getSupplyCap(), 850);
 
         // Supply more funds to attempt a second cap increase
-<<<<<<< HEAD
         IERC20(asset).approve(address(pool), 50e8);
-=======
-        ERC20(asset).approve(address(pool), 50e8);
->>>>>>> ecb56087
         pool.supply(WBTC, 50e8, address(this), 0);
 
         // Confirm the cap cannot be increased twice
@@ -601,11 +585,7 @@
         capAutomator.execSupply(WBTC);
         assertEq(pool.getReserveData(WBTC).configuration.getSupplyCap(), 850);
 
-<<<<<<< HEAD
         IERC20(asset).approve(address(pool), amount);
-=======
-        ERC20(asset).approve(address(pool), amount);
->>>>>>> ecb56087
 
         return true;
     }
