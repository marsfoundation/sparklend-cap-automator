// SPDX-License-Identifier: AGPL-3.0-or-later
pragma solidity ^0.8.13;

import { Ownable } from "openzeppelin-contracts/access/Ownable.sol";
import { ERC20 }   from "openzeppelin-contracts/token/ERC20/ERC20.sol";

import { ReserveConfiguration }   from "aave-v3-core/contracts/protocol/libraries/configuration/ReserveConfiguration.sol";
import { DataTypes }              from "aave-v3-core/contracts/protocol/libraries/types/DataTypes.sol";
import { WadRayMath }             from "aave-v3-core/contracts/protocol/libraries/math/WadRayMath.sol";
import { IPoolAddressesProvider } from "aave-v3-core/contracts/interfaces/IPoolAddressesProvider.sol";
import { IPool }                  from "aave-v3-core/contracts/interfaces/IPool.sol";
import { IPoolConfigurator }      from "aave-v3-core/contracts/interfaces/IPoolConfigurator.sol";
import { IScaledBalanceToken }    from "aave-v3-core/contracts/interfaces/IScaledBalanceToken.sol";

import { ICapAutomator } from "./interfaces/ICapAutomator.sol";

contract CapAutomator is ICapAutomator, Ownable {

    using ReserveConfiguration for DataTypes.ReserveConfigurationMap;
    using WadRayMath           for uint256;

    /******************************************************************************************************************/
    /*** Declarations and Constructor                                                                               ***/
    /******************************************************************************************************************/

    struct CapConfig {
        uint48 max;              // Full tokens
        uint48 gap;              // Full tokens
        uint48 increaseCooldown; // Seconds
        uint48 lastUpdateBlock;  // Blocks
        uint48 lastIncreaseTime; // Seconds
    }

    mapping(address => CapConfig) public override supplyCapConfigs;
    mapping(address => CapConfig) public override borrowCapConfigs;

    IPoolConfigurator public override immutable poolConfigurator;
    IPool             public override immutable pool;

    constructor(address poolAddressesProvider) Ownable(msg.sender) {
        pool             = IPool(IPoolAddressesProvider(poolAddressesProvider).getPool());
        poolConfigurator = IPoolConfigurator(IPoolAddressesProvider(poolAddressesProvider).getPoolConfigurator());
    }

    /******************************************************************************************************************/
    /*** Owner Functions                                                                                            ***/
    /******************************************************************************************************************/

    function setSupplyCapConfig(
        address asset,
        uint256 max,
        uint256 gap,
        uint256 increaseCooldown
    ) external override onlyOwner {
        require(max > 0,                                          "CapAutomator/invalid-cap");
        require(max <= ReserveConfiguration.MAX_VALID_SUPPLY_CAP, "CapAutomator/invalid-cap");
        require(gap <= max,                                       "CapAutomator/invalid-gap");

        supplyCapConfigs[asset] = CapConfig(
<<<<<<< HEAD
            _uint48(max),
            _uint48(gap),
=======
            uint48(max),
            uint48(gap),
>>>>>>> bf2587c1
            _uint48(increaseCooldown),
            supplyCapConfigs[asset].lastUpdateBlock,
            supplyCapConfigs[asset].lastIncreaseTime
        );

        emit SetSupplyCapConfig(
            asset,
            max,
            gap,
            increaseCooldown
        );
    }

    function setBorrowCapConfig(
        address asset,
        uint256 max,
        uint256 gap,
        uint256 increaseCooldown
    ) external override onlyOwner {
        require(max > 0,                                          "CapAutomator/invalid-cap");
        require(max <= ReserveConfiguration.MAX_VALID_BORROW_CAP, "CapAutomator/invalid-cap");
        require(gap <= max,                                       "CapAutomator/invalid-gap");

        borrowCapConfigs[asset] = CapConfig(
<<<<<<< HEAD
            _uint48(max),
            _uint48(gap),
=======
            uint48(max),
            uint48(gap),
>>>>>>> bf2587c1
            _uint48(increaseCooldown),
            borrowCapConfigs[asset].lastUpdateBlock,
            borrowCapConfigs[asset].lastIncreaseTime
        );

        emit SetBorrowCapConfig(
            asset,
            max,
            gap,
            increaseCooldown
        );
    }

    function removeSupplyCapConfig(address asset) external override onlyOwner {
        delete supplyCapConfigs[asset];

        emit RemoveSupplyCapConfig(asset);
    }

    function removeBorrowCapConfig(address asset) external override onlyOwner {
        delete borrowCapConfigs[asset];

        emit RemoveBorrowCapConfig(asset);
    }

    /******************************************************************************************************************/
    /*** Public Functions                                                                                           ***/
    /******************************************************************************************************************/

    function execSupply(address asset) external override returns (uint256) {
        return _updateSupplyCap(asset);
    }

    function execBorrow(address asset) external override returns (uint256) {
        return _updateBorrowCap(asset);
    }

    function exec(address asset) external override returns (uint256 newSupplyCap, uint256 newBorrowCap) {
        newSupplyCap = _updateSupplyCap(asset);
        newBorrowCap = _updateBorrowCap(asset);
    }

    /******************************************************************************************************************/
    /*** Internal Functions                                                                                         ***/
    /******************************************************************************************************************/

    function _min(uint256 a, uint256 b) internal pure returns (uint256) {
        return a <= b ? a : b;
    }

    function _uint48(uint256 _input) internal pure returns (uint48 _output) {
        require(_input <= type(uint48).max, "CapAutomator/uint48-cast");
        _output = uint48(_input);
    }

    function _calculateNewCap(
        CapConfig memory capConfig,
        uint256 currentValue,
        uint256 currentCap
    ) internal view returns (uint256) {
        uint256 max = capConfig.max;

        if (max == 0 || capConfig.lastUpdateBlock == block.number) return currentCap;

        uint256 newCap = _min(currentValue + capConfig.gap, max);

        if (
            newCap > currentCap
            && block.timestamp < (capConfig.lastIncreaseTime + capConfig.increaseCooldown)
        ) return currentCap;

        return newCap;
    }

    function _updateSupplyCap(address asset) internal returns (uint256) {
        DataTypes.ReserveData memory reserveData = pool.getReserveData(asset);
        CapConfig             memory capConfig   = supplyCapConfigs[asset];

        uint256 currentSupplyCap    = reserveData.configuration.getSupplyCap();
<<<<<<< HEAD
        uint256 currentScaledSupply = IScaledBalanceToken(reserveData.aTokenAddress).scaledTotalSupply() + uint256(reserveData.accruedToTreasury);
        uint256 currentSupply       = currentScaledSupply.rayMul(reserveData.liquidityIndex)
=======
        uint256 currentSupply       = (
                IScaledBalanceToken(reserveData.aTokenAddress).scaledTotalSupply()
                + uint256(reserveData.accruedToTreasury)
            ).rayMul(reserveData.liquidityIndex)
>>>>>>> bf2587c1
            / 10 ** ERC20(reserveData.aTokenAddress).decimals();

        uint256 newSupplyCap = _calculateNewCap(
            capConfig,
            currentSupply,
            currentSupplyCap
        );

        if (newSupplyCap == currentSupplyCap) return currentSupplyCap;

        emit UpdateSupplyCap(asset, currentSupplyCap, newSupplyCap);

        if (newSupplyCap > currentSupplyCap) {
            capConfig.lastIncreaseTime = _uint48(block.timestamp);
        }

        capConfig.lastUpdateBlock = _uint48(block.number);

        supplyCapConfigs[asset] = capConfig;

        poolConfigurator.setSupplyCap(asset, newSupplyCap);

        return newSupplyCap;
    }

    function _updateBorrowCap(address asset) internal returns (uint256) {
        DataTypes.ReserveData memory reserveData = pool.getReserveData(asset);
        CapConfig             memory capConfig   = borrowCapConfigs[asset];

        uint256 currentBorrowCap = reserveData.configuration.getBorrowCap();
        // stableDebt is not in use and is always 0
        uint256 currentBorrow    = ERC20(reserveData.variableDebtTokenAddress).totalSupply()
            / 10 ** ERC20(reserveData.variableDebtTokenAddress).decimals();

        uint256 newBorrowCap = _calculateNewCap(
            capConfig,
            currentBorrow,
            currentBorrowCap
        );

        if (newBorrowCap == currentBorrowCap) return currentBorrowCap;

        emit UpdateBorrowCap(asset, currentBorrowCap, newBorrowCap);

        if (newBorrowCap > currentBorrowCap) {
            capConfig.lastIncreaseTime = _uint48(block.timestamp);
        }

        capConfig.lastUpdateBlock = _uint48(block.number);

        borrowCapConfigs[asset] = capConfig;

        poolConfigurator.setBorrowCap(asset, newBorrowCap);

        return newBorrowCap;
    }

}<|MERGE_RESOLUTION|>--- conflicted
+++ resolved
@@ -57,13 +57,8 @@
         require(gap <= max,                                       "CapAutomator/invalid-gap");
 
         supplyCapConfigs[asset] = CapConfig(
-<<<<<<< HEAD
-            _uint48(max),
-            _uint48(gap),
-=======
             uint48(max),
             uint48(gap),
->>>>>>> bf2587c1
             _uint48(increaseCooldown),
             supplyCapConfigs[asset].lastUpdateBlock,
             supplyCapConfigs[asset].lastIncreaseTime
@@ -88,13 +83,8 @@
         require(gap <= max,                                       "CapAutomator/invalid-gap");
 
         borrowCapConfigs[asset] = CapConfig(
-<<<<<<< HEAD
-            _uint48(max),
-            _uint48(gap),
-=======
             uint48(max),
             uint48(gap),
->>>>>>> bf2587c1
             _uint48(increaseCooldown),
             borrowCapConfigs[asset].lastUpdateBlock,
             borrowCapConfigs[asset].lastIncreaseTime
@@ -174,15 +164,10 @@
         CapConfig             memory capConfig   = supplyCapConfigs[asset];
 
         uint256 currentSupplyCap    = reserveData.configuration.getSupplyCap();
-<<<<<<< HEAD
-        uint256 currentScaledSupply = IScaledBalanceToken(reserveData.aTokenAddress).scaledTotalSupply() + uint256(reserveData.accruedToTreasury);
-        uint256 currentSupply       = currentScaledSupply.rayMul(reserveData.liquidityIndex)
-=======
         uint256 currentSupply       = (
                 IScaledBalanceToken(reserveData.aTokenAddress).scaledTotalSupply()
                 + uint256(reserveData.accruedToTreasury)
             ).rayMul(reserveData.liquidityIndex)
->>>>>>> bf2587c1
             / 10 ** ERC20(reserveData.aTokenAddress).decimals();
 
         uint256 newSupplyCap = _calculateNewCap(
